#!/usr/bin/env python3
# -*- coding: utf-8 -*-
# tpm.py

"""
Functions for manipulating transition probability matrices.
"""

from itertools import chain, product

import functools

import numpy as np

import pandas as pd

from .constants import OFF, ON
from .utils import all_states


def tpm_indices(tpm):
    """Return the indices of nodes in the TPM."""
    return tuple(np.where(np.array(tpm.shape[:-1]) == 2)[0])


def is_deterministic(tpm):
    """Return whether the TPM is deterministic."""
    return np.all(np.logical_or(tpm == 1, tpm == 0))


def is_state_by_state(tpm):
    """Return ``True`` if ``tpm`` is in state-by-state form, otherwise
    ``False``.
    """
    return tpm.ndim == 2 and tpm.shape[0] == tpm.shape[1]


def tpm2df(tpm, num_states_per_node, node_labels):
    if num_states_per_node == None:
        return
    # turns nb state by state tpm into a pandas df that can be conditioned
    states_per_node = [list(range(b)) for b in num_states_per_node]

    states_all_nodes = [list(x[::-1]) for x in list(product(*states_per_node[::-1]))]
    states_by_states = np.transpose(states_all_nodes).tolist()
    index = pd.MultiIndex.from_arrays(states_by_states, names=node_labels)
    columns = pd.MultiIndex.from_arrays(states_by_states, names=node_labels)
    df = pd.DataFrame(tpm, columns=columns, index=index)
    return df


def condition_tpm_nb(
    tpm, fixed_nodes, state, num_states_per_node=None, node_labels=None
):
    df = tpm2df(tpm, num_states_per_node, node_labels)
    for c in fixed_nodes:
        df = df.iloc[df.index.get_level_values(c) == state[node_labels.index(c)]]
    tpmdf = df.groupby(
        sorted(list(set(node_labels) - set(fixed_nodes)))[::-1], axis=1
    ).sum()
    return tpmdf, tpmdf.values


def condition_tpm(tpm, fixed_nodes, state):
    """Return a TPM conditioned on the given fixed node indices, whose states
    are fixed according to the given state-tuple.

    The dimensions of the new TPM that correspond to the fixed nodes are
    collapsed onto their state, making those dimensions singletons suitable for
    broadcasting. The number of dimensions of the conditioned TPM will be the
    same as the unconditioned TPM.
    """
    conditioning_indices = [[slice(None)]] * len(state)
    for i in fixed_nodes:
        # Preserve singleton dimensions with `np.newaxis`
        conditioning_indices[i] = [state[i], np.newaxis]
    # Flatten the indices.
    conditioning_indices = list(chain.from_iterable(conditioning_indices))
    # Obtain the actual conditioned TPM by indexing with the conditioning
    # indices.
    return tpm[tuple(conditioning_indices)]


def expand_tpm(tpm):
    """Broadcast a state-by-node TPM so that singleton dimensions are expanded
    over the full network.
    """
    unconstrained = np.ones([2] * (tpm.ndim - 1) + [tpm.shape[-1]])
    return tpm * unconstrained


def marginalize_out(node_indices, tpm):
    """Marginalize out nodes from a TPM.

    Args:
        node_indices (list[int]): The indices of nodes to be marginalized out.
        tpm (np.ndarray): The TPM to marginalize the node out of.

    Returns:
        np.ndarray: A TPM with the same number of dimensions, with the nodes
        marginalized out.
    """
    return tpm.sum(tuple(node_indices), keepdims=True) / (
        np.array(tpm.shape)[list(node_indices)].prod()
    )


def infer_edge(tpm, a, b, contexts):
    """Infer the presence or absence of an edge from node A to node B.

    Let |S| be the set of all nodes in a network. Let |A' = S - {A}|. We call
    the state of |A'| the context |C| of |A|. There is an edge from |A| to |B|
    if there exists any context |C(A)| such that |Pr(B | C(A), A=0) != Pr(B |
    C(A), A=1)|.

    Args:
        tpm (np.ndarray): The TPM in state-by-node, multidimensional form.
        a (int): The index of the putative source node.
        b (int): The index of the putative sink node.
    Returns:
        bool: ``True`` if the edge |A -> B| exists, ``False`` otherwise.
    """

    def a_in_context(context):
        """Given a context C(A), return the states of the full system with A
        OFF and ON, respectively.
        """
        a_off = context[:a] + OFF + context[a:]
        a_on = context[:a] + ON + context[a:]
        return (a_off, a_on)

    def a_affects_b_in_context(context):
        """Return ``True`` if A has an effect on B, given a context."""
        a_off, a_on = a_in_context(context)
        return tpm[a_off][b] != tpm[a_on][b]

    return any(a_affects_b_in_context(context) for context in contexts)


def infer_cm(tpm):
    """Infer the connectivity matrix associated with a state-by-node TPM in
    multidimensional form.
    """
    network_size = tpm.shape[-1]
    all_contexts = tuple(all_states(network_size - 1))
    cm = np.empty((network_size, network_size), dtype=int)
    for a, b in np.ndindex(cm.shape):
        cm[a][b] = infer_edge(tpm, a, b, all_contexts)
    return cm


def reconstitute_tpm(subsystem):
    """Reconstitute the TPM of a subsystem using the individual node TPMs."""
    # The last axis of the node TPMs correponds to ON or OFF probabilities
    # (used in the conditioning step when calculating the repertoires); we want
    # ON probabilities.
    node_tpms = [node.tpm[..., 1] for node in subsystem.nodes]
    # Remove the singleton dimensions corresponding to external nodes
    node_tpms = [tpm.squeeze(axis=subsystem.external_indices) for tpm in node_tpms]
    # We add a new singleton axis at the end so that we can use
    # pyphi.tpm.expand_tpm, which expects a state-by-node TPM (where the last
    # axis corresponds to nodes.)
    node_tpms = [np.expand_dims(tpm, -1) for tpm in node_tpms]
    # Now we expand the node TPMs to the full state space, so we can combine
    # them all (this uses the maximum entropy distribution).
    node_tpms = list(map(expand_tpm, node_tpms))
    # We concatenate the node TPMs along a new axis to get a multidimensional
    # state-by-node TPM (where the last axis corresponds to nodes).
    return np.concatenate(node_tpms, axis=-1)


def tensor(a, b):
    return functools.reduce(
        lambda a, b: np.concatenate((a, b), axis=1),
        [
            np.transpose(np.multiply(np.transpose(a), b[:, c]))
            for c in range(b.shape[-1])
        ],
    )


<<<<<<< HEAD
def tpm_cut(subsystem, cut1, cut2):
    v = node_tpm_expanded(subsystem, node_tpm(subsystem, cut1, cut2))
    v = [x.values for x in v]
    tpm = functools.reduce(lambda x, y: tensor(x, y), v)
    return tpm * (1 / np.sum(tpm, axis=1))  # normalize so all rows sum to 1
=======
def cut_tpm(subsystem, from_nodes, to_nodes):
    node_tpms = expand_node_tpms(
        subsystem, cut_node_tpms(subsystem, from_nodes, to_nodes)
    )
    tpm = functools.reduce(
        lambda x, y: tensor(x, y), [node_tpm.values for node_tpm in node_tpms]
    )
    # Normalize so all rows sum to 1
    return tpm * (1 / np.sum(tpm, axis=1))
>>>>>>> 30515744


def cut_node_tpms(subsystem, from_nodes, to_nodes):
    # Get the connectivity of the system in dictionary form
    connections = subsystem.connections()
    node_tpms = []

    from_nodes = [subsystem.node_labels[c] for c in from_nodes]
    to_nodes = [subsystem.node_labels[c] for c in to_nodes]

    # Create the TPM for each element in the subsystem
    for element in subsystem.node_indices:
        inputs = connections[subsystem.node_labels[element]]

        remain_connections = (
            list(set(inputs) - set(from_nodes))
            if subsystem.node_labels[element] in to_nodes
            else inputs
        )
        if remain_connections == list(
            subsystem.node_labels
        ):  # if the elment is connected to everyone (including itself), no marg. of any input
            element_node = subsystem.node_labels[element]
            node_tpms += [subsystem.tpmdf.groupby(element_node, axis=1).sum()]
        else:
            if (
                not remain_connections
            ):  # element got disconnected, so it depends on itself
                remain_connections = [subsystem.node_labels[element]]

            factor_set = tuple(
                [
                    list(subsystem.node_labels).index(i)
                    for i in tuple(
                        set(list(subsystem.node_labels)) - set(remain_connections)
                    )
                ]
            )

            factor = sum([subsystem.network.num_states_per_node[i] for i in factor_set])

            element_node = subsystem.node_labels[element]

            node_tpms += [
                (
                    subsystem.tpmdf.groupby(element_node, axis=1)
                    .sum()
                    .groupby(remain_connections)
                    .sum()
                )
                * (1 / factor)
            ]

    return node_tpms

<<<<<<< HEAD
def node_tpm_expanded(subsystem, list_elem_tpm):
=======

def expand_node_tpms(subsystem, node_tpms):
>>>>>>> 30515744
    sys = list(subsystem.node_labels)
    expanded_node_tpms = list()
    a = subsystem.tpmdf.reset_index()[sys]
    a.columns = sys

    # Expand each element TPM
    for df in node_tpms:
        b = df.reset_index()
        b.columns = list(b.columns)
        inter = list(set(a.columns).intersection(set(b.columns)))
        inter.sort(reverse=True)
        expanded = pd.merge(a, b, on=inter).sort_values(by=sys[::-1])
        expanded = expanded[list(set(expanded.columns) - set(sys))].values
        expanded_node_tpms.append(
            pd.DataFrame(expanded, columns=df.columns, index=subsystem.tpmdf.index)
        )

    return expanded_node_tpms<|MERGE_RESOLUTION|>--- conflicted
+++ resolved
@@ -179,13 +179,6 @@
     )
 
 
-<<<<<<< HEAD
-def tpm_cut(subsystem, cut1, cut2):
-    v = node_tpm_expanded(subsystem, node_tpm(subsystem, cut1, cut2))
-    v = [x.values for x in v]
-    tpm = functools.reduce(lambda x, y: tensor(x, y), v)
-    return tpm * (1 / np.sum(tpm, axis=1))  # normalize so all rows sum to 1
-=======
 def cut_tpm(subsystem, from_nodes, to_nodes):
     node_tpms = expand_node_tpms(
         subsystem, cut_node_tpms(subsystem, from_nodes, to_nodes)
@@ -195,7 +188,6 @@
     )
     # Normalize so all rows sum to 1
     return tpm * (1 / np.sum(tpm, axis=1))
->>>>>>> 30515744
 
 
 def cut_node_tpms(subsystem, from_nodes, to_nodes):
@@ -251,12 +243,8 @@
 
     return node_tpms
 
-<<<<<<< HEAD
-def node_tpm_expanded(subsystem, list_elem_tpm):
-=======
 
 def expand_node_tpms(subsystem, node_tpms):
->>>>>>> 30515744
     sys = list(subsystem.node_labels)
     expanded_node_tpms = list()
     a = subsystem.tpmdf.reset_index()[sys]
