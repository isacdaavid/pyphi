# visualize/phi_structure/__init__.py

import warnings
from typing import Callable, Iterable

import numpy as np
from plotly import graph_objs as go
from plotly.colors import find_intermediate_color
from toolz import partition

from ...direction import Direction
from . import colors, geometry, text, utils
from .colors import get_color, standardize_colors
from .theme import DefaultTheme, Grey, Theme

DEFAULT_THEME = DefaultTheme()
GREY_THEME = Grey()


def highlight_phi_fold(
    phi_fold,
    phi_structure,
    node_indices=None,
    state=None,
    node_labels=None,
    fig=None,
    highlight_theme=DEFAULT_THEME,
    background_theme=GREY_THEME,
    **theme_overrides,
):
    """Plot a PhiStructure with a PhiFold highlighted."""
    fig, purview_coords, mechanism_coords = plot_phi_structure(
        phi_structure,
        fig=fig,
        theme=background_theme,
        return_coords=True,
        node_indices=node_indices,
        state=state,
        node_labels=node_labels,
        **theme_overrides,
    )
    fig = plot_phi_structure(
        phi_fold,
        fig=fig,
        theme=highlight_theme,
        purview_coords=purview_coords,
        mechanism_coords=mechanism_coords,
        node_indices=node_indices,
        state=state,
        node_labels=node_labels,
        **theme_overrides,
    )
    return fig


def plot_phi_structure(
    phi_structure=None,
    distinctions=None,
    relations=None,
    subsystem=None,
    state=None,
    node_indices=None,
    node_labels=None,
    fig=None,
    theme=DEFAULT_THEME,
    mechanism_coords=None,
    purview_coords=None,
    return_coords=False,
    **theme_overrides,
):
    """Plot a PhiStructure.

    Arguments:
        phi_structure (PhiStructure): The PhiStructure to plot.

    Keyword Arguments:
        fig (plotly.graph_objects.Figure): The figure to use. Defaults to None,
            which creates a new figure.
        theme (Theme): The visual theme to use.
        purview_coords (Coordinates): Coordinates to use when arranging
            purviews. Defaults to generating coordinates according to the theme.
        mechanism_coords (Coordinates): Coordinates to use when arranging
            mechanisms. Defaults to generating coordinates according to the theme.
        node_indices (tuple[int]): The node indices to use when arranging
            purviews. Defaults to the subsystem's node indices.
        **theme_overrides (Mapping): Overrides for the theme.
    """
    if phi_structure is None and (distinctions is None or relations is None):
        raise ValueError(
            "Either phi_structure or both distinctions and relations are required"
        )
    if distinctions is None:
        distinctions = phi_structure.distinctions
    if not distinctions:
        raise ValueError("No distinctions; cannot plot")
    if relations is None:
        relations = phi_structure.relations

    if subsystem is None and any(
        variable is None for variable in [state, node_indices, node_labels]
    ):
        raise ValueError(
            "Either subsystem or each of state, node_indices, and node_labels are required"
        )
    if state is None:
        state = subsystem.state
    if node_indices is None:
        node_indices = subsystem.node_indices
    if node_labels is None:
        node_labels = subsystem.node_labels

    # Need to convert to native dict because Plotly has overly strict type
    # checking; see https://github.com/plotly/plotly.py/issues/4212
    theme = Theme(theme, **theme_overrides).to_dict()

    if fig is None:
        fig = go.Figure()
    fig.update_layout(theme["layout"])

    labeler = text.Labeler(state, node_labels, **theme["labels"])

    mechanism_mapping = theme["geometry"]["mechanisms"].get("mapping")
    if mechanism_mapping is None:
        mechanism_mapping = geometry.arrange(
            node_indices,
            **theme["geometry"]["mechanisms"]["arrange"],
        )
    mechanism_coords = mechanism_coords or theme["mechanisms"].get("coords")
    if mechanism_coords is None:
        mechanism_coords = geometry.Coordinates(
            mechanism_mapping,
            **theme["geometry"]["mechanisms"].get("coordinate_kwargs", dict()),
        )

    purview_mapping = theme["geometry"]["purviews"].get("mapping")
    if purview_mapping is None:
        purview_mapping = geometry.arrange(
            node_indices,
            **theme["geometry"]["purviews"].get("arrange", dict()),
        )
    purview_coords = purview_coords or theme["geometry"]["purviews"].get("coords")
    if purview_coords is None:
        purview_coords = geometry.Coordinates(
            purview_mapping,
            subset_multiplicities=distinctions.mechanism_multiplicities(),
            state_multiplicities=distinctions.state_multiplicities(),
            **theme["geometry"]["purviews"].get("coordinate_kwargs", dict()),
        )

    # Relations
    if theme["show"].get("two_faces") or theme["show"].get("three_faces"):
        # Sort relations for deterministic traversal
        faces_by_degree = dict()
        for degree, faces in relations.faces_by_degree.items():
            faces_by_degree[degree] = sorted(faces)

        def face_to_coords(face):
            return np.array(
                [
                    purview_coords.get(
                        relatum.purview,
                        direction=relatum.direction,
                        offset_subset=relatum.mechanism,
                        offset_state=relatum.specified_state.state,
                    )
                    for relatum in face
                ]
            )

        # 2-relations
<<<<<<< HEAD
        if theme["show"].get("two_faces") and faces_by_degree[2]:
=======
        if theme["show"].get("two_relations") and faces_by_degree.get(2):
>>>>>>> 07485e04
            fig = _plot_two_relation_faces(
                fig=fig,
                face_to_coords=face_to_coords,
                relation_faces=faces_by_degree[2],
                labeler=labeler,
                theme=theme,
            )

        # 3-relations
<<<<<<< HEAD
        if theme["show"].get("three_faces") and faces_by_degree[3]:
=======
        if theme["show"].get("three_relations") and faces_by_degree.get(3):
>>>>>>> 07485e04
            fig = _plot_three_relation_faces(
                fig=fig,
                face_to_coords=face_to_coords,
                relation_faces=faces_by_degree[3],
                labeler=labeler,
                theme=theme,
            )

    # Cause-effect links
    if theme["show"].get("cause_effect_links"):
        fig = _plot_cause_effect_links(
            fig,
            distinctions,
            purview_coords,
            theme,
        )

    # Mechanism-purview links
    if theme["show"].get("mechanism_purview_links"):
        fig = _plot_mechanism_purview_links(
            fig,
            distinctions,
            purview_coords,
            mechanism_coords,
            theme,
        )

    # Mechanisms
    if theme["show"].get("mechanisms"):
        fig = _plot_mechanisms(fig, distinctions, mechanism_coords, labeler, theme)

    # Distinctions
    if theme["show"].get("purviews"):
        fig = _plot_purviews(
            fig,
            distinctions,
            purview_coords,
            labeler,
            theme,
        )

    if return_coords:
        return fig, purview_coords, mechanism_coords
    return fig


def scatter_from_coords(coords, theme=DEFAULT_THEME, **kwargs):
    """Return a Scatter3d given labels and coordinates."""
    x, y, z = np.stack(coords).transpose()
    defaults = dict(textfont=dict(family=theme["fontfamily"], size=theme["fontsize"]))
    kwargs = Theme(
        defaults,
        **kwargs,
    ).to_dict()
    return go.Scatter3d(
        x=x,
        y=y,
        z=z,
        **kwargs,
    )


def lines_from_coords(coords, **kwargs):
    """Return a Scatter3d line plot given labels and coordinates.

    Assumes ``coords`` has shape (<num_lines>, 2, 3), where the second dimension
    indexes start and end, and the third dimension indexes x, y, and z
    coordinates.
    """
    x, y, z = [
        _individual_lines_from_one_dimensional_coords(coords[:, :, i]) for i in range(3)
    ]
    return go.Scatter3d(
        x=x,
        y=y,
        z=z,
        **kwargs,
    )


def _individual_lines_from_one_dimensional_coords(one_dimensional_coords):
    """Return a single coordinate list with gaps to plot unconnected lines with
    Scatter3d.

    ``one_dimensional_coords`` assumed to have shape (<num_lines>, 2), where the
    second dimension indexes start and end points.
    """
    x = np.empty(len(one_dimensional_coords) * 3)
    x[0::3] = one_dimensional_coords[:, 0]
    x[1::3] = one_dimensional_coords[:, 1]
    x[2::3] = np.nan
    return x


def _plot_purviews(
    fig,
    distinctions,
    purview_coords,
    labeler,
    theme,
):
    marker_size = get_values(
        distinctions,
        theme["purviews"]["marker"].pop("size", None),
        rescale=theme["pointsizerange"],
    )
    marker_color = get_values(
        distinctions, theme["purviews"]["marker"].pop("color", None)
    )
    textfont_color = theme["purviews"]["textfont"].pop("color", None)

    showscale = theme["purviews"]["marker"].pop("showscale", True)
    traces = []
    for direction, direction_color in zip(
        Direction.both(),
        [theme["direction"]["cause_color"], theme["direction"]["effect_color"]],
        strict=True,
    ):
        coords = [
            purview_coords.get(
                distinction.purview(direction),
                direction=direction,
                offset_subset=distinction.mechanism,
                offset_state=distinction.mice(direction).specified_state.state,
            )
            for distinction in distinctions
        ]
        labels = [
            labeler.nodes(
                distinction.purview(direction),
                state=distinction.mice(direction).specified_state.state,
            )
            for distinction in distinctions
        ]
        hovertext = [
            labeler.hover_mice(distinction.mice(direction))
            for distinction in distinctions
        ]

        current_marker_color = marker_color
        if not isinstance(marker_color, np.ndarray) and marker_color == "direction":
            current_marker_color = direction_color
        current_textfont_color = textfont_color
        if current_textfont_color == "direction":
            current_textfont_color = direction_color

        traces.append(
            scatter_from_coords(
                coords,
                theme=theme,
                marker_color=current_marker_color,
                marker_size=marker_size,
                marker_showscale=showscale,
                name=f"{direction} distinctions" + theme["legendgroup_postfix"],
                text=labels,
                hovertext=hovertext,
                hoverlabel_bgcolor=direction_color,
                textfont_color=current_textfont_color,
                **theme["purviews"],
            )
        )
        showscale = False
    return fig.add_traces(traces)


def _plot_cause_effect_links(
    fig,
    distinctions,
    purview_coords,
    theme,
):
    name = "Cause-effect links" + theme["legendgroup_postfix"]
    widths = get_values(
        distinctions,
        theme["cause_effect_links"]["line"].pop("width", None),
        rescale=theme["linewidthrange"],
    )
    if not isinstance(widths, np.ndarray):
        widths = [widths] * len(distinctions)

    color = theme["cause_effect_links"]["line"].pop("color", "direction")
    if color == "direction":
        colors = [theme["direction"]["cause_color"], theme["direction"]["effect_color"]]
    else:
        colors = [color] * 2

    showlegend = theme["cause_effect_links"].pop("showlegend", True)
    traces = []
    for distinction, width in zip(distinctions, widths, strict=True):
        coords = np.stack(
            [
                purview_coords.get(
                    distinction.purview(direction),
                    direction=direction,
                    offset_subset=distinction.mechanism,
                    offset_state=distinction.mice(direction).specified_state.state,
                )
                for direction in Direction.both()
            ]
        )
        x, y, z = coords.transpose()
        traces.append(
            go.Scatter3d(
                x=x,
                y=y,
                z=z,
                showlegend=showlegend,
                legendgroup=name + theme["legendgroup_postfix"],
                name=name,
                line_width=width,
                line_color=colors,
                **theme["cause_effect_links"],
            )
        )
        showlegend = False
    return fig.add_traces(traces)


def _plot_mechanisms(fig, distinctions, mechanism_coords, label, theme):
    name = "Mechanisms" + theme["legendgroup_postfix"]
    labels = []
    coords = []
    for distinction in distinctions:
        labels.append(
            label.nodes(distinction.mechanism, state=distinction.mechanism_state)
        )
        coords.append(
            mechanism_coords.get(
                distinction.mechanism, offset_state=distinction.mechanism_state
            )
        )

    marker_size = get_values(
        distinctions,
        theme["mechanisms"]["marker"].pop("size", None),
        rescale=theme["pointsizerange"],
    )
    marker_color = get_values(
        distinctions, theme["mechanisms"]["marker"].pop("color", None)
    )

    return fig.add_trace(
        scatter_from_coords(
            coords,
            theme=theme,
            legendgroup=name + theme["legendgroup_postfix"],
            name=name,
            text=labels,
            marker_size=marker_size,
            marker_color=marker_color,
            **theme["mechanisms"],
        )
    )


def _plot_mechanism_purview_links(
    fig,
    distinctions,
    purview_coords,
    mechanism_coords,
    theme,
):
    name = "Mechanism-purview links" + theme["legendgroup_postfix"]
    showlegend = theme["mechanism_purview_links"].pop("showlegend", True)

    widths = get_values(
        distinctions,
        theme["mechanism_purview_links"]["line"].pop("width", None),
        rescale=theme["linewidthrange"],
    )
    if not isinstance(widths, np.ndarray):
        widths = [widths] * len(distinctions)

    color = theme["mechanism_purview_links"]["line"].pop("color", "direction")
    if color == "direction":
        cause_color, effect_color = standardize_colors(
            [theme["direction"]["cause_color"], theme["direction"]["effect_color"]],
            colortype="tuple",
        )
        colors = [
            cause_color,
            find_intermediate_color(cause_color, effect_color, 0.5),
            effect_color,
        ]
    else:
        colors = [color] * 3

    traces = []
    for distinction, width in zip(distinctions, widths, strict=True):
        coords = np.stack(
            [
                purview_coords.get(
                    distinction.purview(Direction.CAUSE),
                    direction=Direction.CAUSE,
                    offset_subset=distinction.mechanism,
                    offset_state=distinction.mice(
                        Direction.CAUSE
                    ).specified_state.state,
                ),
                mechanism_coords.get(
                    distinction.mechanism, offset_state=distinction.mechanism_state
                ),
                purview_coords.get(
                    distinction.purview(Direction.EFFECT),
                    direction=Direction.EFFECT,
                    offset_subset=distinction.mechanism,
                    offset_state=distinction.mice(
                        Direction.EFFECT
                    ).specified_state.state,
                ),
            ]
        )
        x, y, z = coords.transpose()
        traces.append(
            go.Scatter3d(
                x=x,
                y=y,
                z=z,
                showlegend=showlegend,
                legendgroup=name + theme["legendgroup_postfix"],
                name=name,
                line_color=colors,
                line_width=width,
                **theme["mechanism_purview_links"],
            )
        )

        showlegend = False
    return fig.add_traces(traces)


def _plot_two_relation_faces(fig, face_to_coords, relation_faces, labeler, theme):
    name = "2-relations" + theme["legendgroup_postfix"]

    color_spec = theme["two_faces"]["line"].pop("color", None)
    colors = _two_relation_line_colors(relation_faces, color_spec)
    if not isinstance(colors, np.ndarray):
        colors = [colors] * len(relation_faces)

    widths = get_values(
        relation_faces,
        theme["two_faces"]["line"].pop("width", None),
        rescale=theme["linewidthrange"],
    )
    if not isinstance(widths, np.ndarray):
        widths = [widths] * len(relation_faces)

    hovertexts = list(map(labeler.hover_relation_face, relation_faces))

    detail_threshold = theme["two_faces"].pop("detail_threshold", 100)
    if len(relation_faces) >= detail_threshold:
        if color_spec == "type":
            raise NotImplementedError(
                'Cannot use the "type" color scheme for more than '
                f"`detail_threshold` 2-faces (currently set to {detail_threshold})"
            )
        return _plot_two_relation_faces_single_trace(
            fig=fig,
            face_to_coords=face_to_coords,
            labeler=labeler,
            theme=theme,
            faces=relation_faces,
            name=name,
            colors=colors,
            widths=widths,
            hovertexts=hovertexts,
        )
    else:
        return _plot_two_relation_faces_multiple_traces(
            fig=fig,
            face_to_coords=face_to_coords,
            labeler=labeler,
            theme=theme,
            faces=relation_faces,
            name=name,
            colors=colors,
            widths=widths,
            hovertexts=hovertexts,
        )


def _two_relation_line_colors(faces, color_spec):
    """Get the line colors for a list of faces.

    Attempts to use the function in TWO_RELATION_COLORSCHEMES specified by
    `color_spec`, falling back to the normal method of specifying colors.
    """
    return get_values(
        faces, colors.TWO_RELATION_COLORSCHEMES.get(color_spec, color_spec)
    )


def _plot_two_relation_faces_multiple_traces(
    fig,
    face_to_coords,
    labeler,
    theme,
    faces,
    name,
    colors,
    widths,
    hovertexts,
):
<<<<<<< HEAD
    showlegend = theme["two_faces"].pop("showlegend", True)
    showscale = theme["two_faces"].pop("showscale", True)
=======
    showlegend = theme["two_relations"].pop("showlegend", True)
    showscale = theme["two_relations"]["line"].pop("showscale", True)
>>>>>>> 07485e04

    coloraxis = theme["two_faces"]["line"].get(
        "coloraxis",
    )
    if coloraxis is not None:
        colorscale = theme["layout"][coloraxis]["colorscale"]
    else:
        colorscale = theme["two_faces"]["line"]["colorscale"]
    colors = [get_color(colorscale, value) for value in utils.rescale(colors, (0, 1))]

    traces = []
    for face, width, color, hovertext in zip(
        faces,
        widths,
        colors,
        hovertexts,
        strict=True,
    ):
        x, y, z = face_to_coords(face).transpose()
        traces.append(
            go.Scatter3d(
                x=x,
                y=y,
                z=z,
                name=name,
                legendgroup=name + theme["legendgroup_postfix"],
                showlegend=showlegend,
                line_showscale=showscale,
                line_color=color,
                line_width=width,
                hovertext=hovertext,
                **theme["two_faces"],
            )
        )
        # Only show the first trace in the legend
        showlegend = False
        showscale = False
    return fig.add_traces(traces)


def _plot_two_relation_faces_single_trace(
    fig,
    face_to_coords,
    labeler,
    theme,
    faces,
    name,
    colors,
    widths,
    hovertexts,
):
    coords = np.array([face_to_coords(face) for face in faces])
    colors = _line_color_values(colors)
    # Cannot plot different widths with a single trace
    width = np.array(widths).mean()
    if not np.all(widths == width):
        warnings.warn(
            f"Cannot plot different widths with a single trace; using mean width {width}. "
            "Try increasing `detail_threshold`."
        )
    return fig.add_trace(
        lines_from_coords(
            coords,
            legendgroup=name + theme["legendgroup_postfix"],
            name=name,
            line_color=colors,
            line_width=width,
            hovertext=hovertexts,
            **theme["two_faces"],
        )
    )


def _line_color_values(values):
    """Convert an iterable of floats to an array of colors suitable for a single
    Scatter3D line trace that will color each line as a single solid color,
    rather than interpolating colors from one marker to the next.
    """
    values = np.array(values)
    colors = np.repeat(values, 3)
    colors[2::3] = np.nan
    return colors


def _plot_three_relation_faces(fig, face_to_coords, relation_faces, labeler, theme):
    name = "3-relations" + theme["legendgroup_postfix"]
    # Build vertices:
    # Stack the [relation, relata] axes together and tranpose to put the 3D axis
    # first to get lists of x, y, z coordinates
    x, y, z = np.vstack(list(map(face_to_coords, relation_faces))).transpose()
    intensities = get_values(
        relation_faces,
        theme["three_faces"].pop("intensity", None),
        rescale=theme["three_faces"].pop("intensity_range", None),
    )
    opacities = get_values(
        relation_faces,
        theme["three_faces"].pop("opacity", None),
        rescale=theme["three_faces"].pop("opacity_range", None),
    )
    if not isinstance(opacities, np.ndarray):
        opacities = [opacities] * len(relation_faces)
    hovertexts = list(map(labeler.hover_relation_face, relation_faces))
    if len(relation_faces) >= theme["three_faces"].pop("detail_threshold", 100):
        return _plot_three_relation_faces_single_trace(
            x=x,
            y=y,
            z=z,
            fig=fig,
            labeler=labeler,
            theme=theme,
            name=name,
            intensities=intensities,
            opacities=opacities,
            hovertexts=hovertexts,
        )
    return _plot_three_relation_faces_multiple_traces(
        x=x,
        y=y,
        z=z,
        fig=fig,
        labeler=labeler,
        theme=theme,
        name=name,
        intensities=intensities,
        opacities=opacities,
        hovertexts=hovertexts,
    )


def _plot_three_relation_faces_single_trace(
    x,
    y,
    z,
    fig,
    labeler,
    theme,
    name,
    intensities,
    opacities,
    hovertexts,
):
    # Build triangles:
    # The vertices are stacked triples, so we want each
    # (i, j, k) = [0, 1, 2], [3, 4, 5], ...
    relata_indices = np.arange(len(intensities) * 3, step=3)
    i, j, k = np.tile(relata_indices, (3, 1)) + np.arange(3).reshape(3, 1)
    opacity = np.array(opacities).mean()

    return fig.add_trace(
        go.Mesh3d(
            x=x,
            y=y,
            z=z,
            i=i,
            j=j,
            k=k,
            legendgroup=name + theme["legendgroup_postfix"],
            name=name,
            intensity=intensities,
            opacity=opacity,
            hovertext=hovertexts,
            **theme["three_faces"],
        )
    )


def _plot_three_relation_faces_multiple_traces(
    x,
    y,
    z,
    fig,
    labeler,
    theme,
    name,
    intensities,
    opacities,
    hovertexts,
):
    showlegend = theme["three_faces"].pop("showlegend", True)
    showscale = theme["three_faces"].pop("showscale", True)
    traces = []
    for _x, _y, _z, intensity, opacity, hovertext in zip(
        partition(3, x),
        partition(3, y),
        partition(3, z),
        intensities,
        opacities,
        hovertexts,
        strict=True,
    ):
        traces.append(
            go.Mesh3d(
                x=_x,
                y=_y,
                z=_z,
                i=[0],
                j=[1],
                k=[2],
                legendgroup=name + theme["legendgroup_postfix"],
                name=name,
                showlegend=showlegend,
                showscale=showscale,
                intensity=[intensity],
                opacity=opacity,
                hovertext=hovertext,
                **theme["three_faces"],
            )
        )
        showlegend = False
        showscale = False
    return fig.add_traces(traces)


def get_values(objects, attr_or_func, rescale=None):
    if isinstance(attr_or_func, Callable):
        values = np.array(list(map(attr_or_func, objects)))
    else:
        try:
            values = np.array([getattr(obj, attr_or_func) for obj in objects])
        except (AttributeError, TypeError):
            values = attr_or_func
    if rescale is not None and isinstance(values, Iterable):
        values = utils.rescale(values, rescale)
    return values<|MERGE_RESOLUTION|>--- conflicted
+++ resolved
@@ -168,11 +168,7 @@
             )
 
         # 2-relations
-<<<<<<< HEAD
-        if theme["show"].get("two_faces") and faces_by_degree[2]:
-=======
         if theme["show"].get("two_relations") and faces_by_degree.get(2):
->>>>>>> 07485e04
             fig = _plot_two_relation_faces(
                 fig=fig,
                 face_to_coords=face_to_coords,
@@ -182,11 +178,7 @@
             )
 
         # 3-relations
-<<<<<<< HEAD
-        if theme["show"].get("three_faces") and faces_by_degree[3]:
-=======
         if theme["show"].get("three_relations") and faces_by_degree.get(3):
->>>>>>> 07485e04
             fig = _plot_three_relation_faces(
                 fig=fig,
                 face_to_coords=face_to_coords,
@@ -590,13 +582,8 @@
     widths,
     hovertexts,
 ):
-<<<<<<< HEAD
-    showlegend = theme["two_faces"].pop("showlegend", True)
-    showscale = theme["two_faces"].pop("showscale", True)
-=======
     showlegend = theme["two_relations"].pop("showlegend", True)
     showscale = theme["two_relations"]["line"].pop("showscale", True)
->>>>>>> 07485e04
 
     coloraxis = theme["two_faces"]["line"].get(
         "coloraxis",
