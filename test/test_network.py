#!/usr/bin/env python3
# -*- coding: utf-8 -*-
# test_network.py

import pytest
import numpy as np

from pyphi.network import Network
from pyphi.constants import Direction


@pytest.fixture()
def network():
    size = 3
    tpm = np.ones([2] * size + [size]).astype(float) / 2
    return Network(tpm)


def test_network_init_validation(network):
    with pytest.raises(ValueError):
        # Totally wrong shape
        tpm = np.arange(3).astype(float)
        Network(tpm)
    with pytest.raises(ValueError):
        # Non-binary nodes (4 states)
        tpm = np.ones((4, 4, 4, 3)).astype(float)
        Network(tpm)


def test_network_creates_fully_connected_cm_by_default():
    tpm = np.zeros((2*2*2, 3))
    network = Network(tpm, connectivity_matrix=None)
    target_cm = np.ones((3, 3))
    assert np.array_equal(network.connectivity_matrix, target_cm)


def test_potential_purviews(s):
    mechanism = (0,)
    assert (s.network._potential_purviews(Direction.PAST, mechanism)
            == [(1,), (2,), (1, 2)])
    assert (s.network._potential_purviews(Direction.FUTURE, mechanism)
            == [(2,)])


def test_node_labels(standard):
    labels = ('A', 'B', 'C')
    network = Network(standard.tpm, node_labels=labels)
    assert network.node_labels == labels

    labels = ('A', 'B')  # Too few labels
    with pytest.raises(ValueError):
        Network(standard.tpm, node_labels=labels)

    # Auto-generated labels
    network = Network(standard.tpm, node_labels=None)
    assert network.node_labels == ('n0', 'n1', 'n2')


def test_labels2indices(standard):
    network = Network(standard.tpm, node_labels=('A', 'B', 'C'))
    assert network.labels2indices(('A', 'B')) == (0, 1)
    assert network.labels2indices(('A', 'C')) == (0, 2)


def test_indices2labels(standard):
<<<<<<< HEAD
    assert standard.indices2labels((0, 1)) == ('A', 'B')
    assert standard.indices2labels((0, 2)) == ('A', 'C')
    # Auto-generated labels
    network = Network(standard.tpm)
    assert network.indices2labels((0, 1)) == ('n0', 'n1')
=======
    # Example labels
    assert standard.indices2labels((0, 1)) == ('A', 'B')

    # Default labels
    network = Network(standard.tpm, node_labels=None)
    assert network.indices2labels((0, 1)) == ('n0', 'n1')
    assert network.indices2labels((0, 2)) == ('n0', 'n2')
>>>>>>> aecc47ee


def test_parse_node_indices(standard):
    network = Network(standard.tpm, node_labels=('A', 'B', 'C'))
    assert network.parse_node_indices(('B', 'A')) == (0, 1)
    assert network.parse_node_indices((0, 2, 1)) == (0, 1, 2)
    assert standard.parse_node_indices(()) == ()  # No labels - regression

    with pytest.raises(ValueError):
        network.parse_node_indices((0, 'A'))


def test_repr(standard):
    print(repr(standard))


def test_str(standard):
    print(str(standard))<|MERGE_RESOLUTION|>--- conflicted
+++ resolved
@@ -63,21 +63,13 @@
 
 
 def test_indices2labels(standard):
-<<<<<<< HEAD
+    # Example labels
     assert standard.indices2labels((0, 1)) == ('A', 'B')
     assert standard.indices2labels((0, 2)) == ('A', 'C')
-    # Auto-generated labels
+    # Default labels
     network = Network(standard.tpm)
     assert network.indices2labels((0, 1)) == ('n0', 'n1')
-=======
-    # Example labels
-    assert standard.indices2labels((0, 1)) == ('A', 'B')
-
-    # Default labels
-    network = Network(standard.tpm, node_labels=None)
-    assert network.indices2labels((0, 1)) == ('n0', 'n1')
     assert network.indices2labels((0, 2)) == ('n0', 'n2')
->>>>>>> aecc47ee
 
 
 def test_parse_node_indices(standard):
