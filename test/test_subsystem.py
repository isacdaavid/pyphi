#!/usr/bin/env python3
# -*- coding: utf-8 -*-
# test_subsystem.py

import numpy as np
import pytest

import example_networks
<<<<<<< HEAD
from pyphi import config, exceptions, Network, utils
from pyphi.constants import Direction
from pyphi.models import Bipartition, Cut, Part, Tripartition
from pyphi.subsystem import Subsystem, mip_bipartitions, wedge_partitions
=======
from pyphi import config, Network, utils, validate
from pyphi.models import Bipartition, Cut, Part

from pyphi.subsystem import Subsystem, mip_bipartitions
>>>>>>> bc0e93e5


@config.override(VALIDATE_SUBSYSTEM_STATES=True)
def test_subsystem_validation(s):
    # Wrong state length.
    with pytest.raises(ValueError):
        s = Subsystem(s.network, (0, 0), s.node_indices)
    # Wrong state values.
    with pytest.raises(ValueError):
        s = Subsystem(s.network, (2, 0, 0), s.node_indices)
    # Disallow impossible states at subsystem level (we don't want to return a
    # phi-value associated with an impossible state).
    net = example_networks.simple()
    with pytest.raises(exceptions.StateUnreachableError):
        s = Subsystem(net, (0, 1, 0), s.node_indices)


def test_validate_cut_nodes_equal_subsystem_nodes(s):
    assert s.node_indices == (0, 1, 2)

    cut = Cut((0,), (1, 2))  # A-ok
    Subsystem(s.network, s.state, s.node_indices, cut=cut)

    cut = Cut((0,), (1,))  # missing node 2 in cut
    with pytest.raises(ValueError):
        Subsystem(s.network, s.state, s.node_indices, cut=cut)

    cut = Cut((0,), (1, 2))  # missing node 2 in subsystem
    with pytest.raises(ValueError):
        Subsystem(s.network, s.state, (0, 1), cut=cut)


def test_empty_init(s):
    # Empty mechanism
    s = Subsystem(s.network, s.state, ())
    assert s.nodes == ()


def test_eq(subsys_n0n2, subsys_n1n2):
    assert subsys_n0n2 == subsys_n0n2
    assert subsys_n0n2 != subsys_n1n2


def test_cmp(subsys_n0n2, subsys_n1n2, s):
    assert s > subsys_n0n2
    assert s > subsys_n1n2
    assert subsys_n0n2 >= subsys_n1n2
    assert s >= subsys_n0n2
    assert subsys_n0n2 < s
    assert subsys_n1n2 < s
    assert subsys_n0n2 <= s
    assert subsys_n0n2 <= subsys_n1n2


def test_len(s, big_subsys_0_thru_3, big_subsys_all):
    assert len(s) == 3
    assert len(big_subsys_0_thru_3) == 4
    assert len(big_subsys_all) == 5


def test_size(s, big_subsys_0_thru_3, big_subsys_all):
    assert s.size == 3
    assert big_subsys_0_thru_3.size == 4
    assert big_subsys_all.size == 5


def test_hash(s):
    print(hash(s))


def test_find_cut_matrix(s, big_subsys_0_thru_3):
    cut = Cut((0, ), (1, 2))
    cut_s = Subsystem(s.network, s.state, s.node_indices, cut=cut)
    answer_s = np.array([
        [0, 1, 1],
        [0, 0, 0],
        [0, 0, 0]
    ])
    assert np.array_equal(cut_s.cut_matrix, answer_s)

    cut = Cut((0, 1), (2, 3))
    cut_big = Subsystem(big_subsys_0_thru_3.network,
                        big_subsys_0_thru_3.state,
                        big_subsys_0_thru_3.node_indices,
                        cut=cut)
    answer_big = np.array([
        [0, 0, 1, 1],
        [0, 0, 1, 1],
        [0, 0, 0, 0],
        [0, 0, 0, 0]
    ])
    assert np.array_equal(cut_big.cut_matrix, answer_big)

    null_cut_matrix = np.array([
        [0, 0, 0],
        [0, 0, 0],
        [0, 0, 0],
    ])
    assert np.array_equal(s.cut_matrix, null_cut_matrix)


def test_indices2nodes(s):
    subsys = s  # 3-node subsystem
    assert subsys.indices2nodes(()) == ()
    assert subsys.indices2nodes((1,)) == (subsys.nodes[1],)
    assert subsys.indices2nodes((0, 2)) == (subsys.nodes[0], subsys.nodes[2])


def test_indices2nodes_with_bad_indices(subsys_n1n2):
    with pytest.raises(ValueError):
        subsys_n1n2.indices2nodes((3, 4))  # indices not in network
    with pytest.raises(ValueError):
        subsys_n1n2.indices2nodes((0,))  # index n0 in network but not subsytem


def test_mip_bipartition():
    mechanism, purview = (0,), (1, 2)
    answer = set([
        Bipartition(Part((), (2,)), Part((0,), (1,))),
        Bipartition(Part((), (1,)), Part((0,), (2,))),
        Bipartition(Part((), (1, 2)), Part((0,), ())),
    ])
    assert set(mip_bipartitions(mechanism, purview)) == answer


def test_mip_bipartition_partition_mechanisms():
    mechanism, purview = (0,), (1, 2)
    answer = set([
        Bipartition(Part((), (1, 2)), Part((0,), ())),
    ])
    assert set(mip_bipartitions(mechanism, purview, partition_mechanism=True)) == answer

    mechanism, purview = (3, 4), (5, 6)
    answer = set([
        Bipartition(Part((3,), (5,)), Part((4,), (6,))),
        Bipartition(Part((3,), (6,)), Part((4,), (5,))),
        Bipartition(Part((3,), (5, 6)), Part((4,), ())),
        Bipartition(Part((3,), ()), Part((4,), (5, 6))),
        Bipartition(Part((), (5, 6)), Part((3, 4), ())),
    ])
    assert set(mip_bipartitions(mechanism, purview, partition_mechanism=True)) == answer


<<<<<<< HEAD
def test_wedge_partitions():
    mechanism, purview = (0,), (1, 2)
    assert set(wedge_partitions(mechanism, purview)) == set([
        Tripartition(Part((), ()), Part((), (1, 2)), Part((0,), ())),
        Tripartition(Part((), (1,)), Part((), (2,)), Part((0,), ())),
    ])

    mechanism, purview = (3, 4), (5, 6)
    assert set(wedge_partitions(mechanism, purview)) == set([
        Tripartition(Part((), ()), Part((3,), (5,)), Part((4,), (6,))),
        Tripartition(Part((), (5,)), Part((3,), ()), Part((4,), (6,))),
        Tripartition(Part((), (6,)), Part((3,), (5,)), Part((4,), ())),
        Tripartition(Part((), (5, 6)), Part((3,), ()), Part((4,), ())),
        Tripartition(Part((), ()), Part((3,), (6,)), Part((4,), (5,))),
        Tripartition(Part((), (5,)), Part((3,), (6,)), Part((4,), ())),
        Tripartition(Part((), (6,)), Part((3,), ()), Part((4,), (5,))),
        Tripartition(Part((), ()), Part((3,), (5, 6)), Part((4,), ())),
        Tripartition(Part((), ()), Part((3,), ()), Part((4,), (5, 6))),
        Tripartition(Part((), ()), Part((), (5, 6)), Part((3, 4), ())),
        Tripartition(Part((), (5,)), Part((), (6,)), Part((3, 4), ())),
        Tripartition(Part((), (5,)), Part((), (6,)), Part((3, 4), ())),
        Tripartition(Part((), ()), Part((), (5, 6)), Part((3, 4), ())),
    ])


def test_partitioned_repertoire_with_tripartition(s):
    mechanism, purview = (0,), (1, 2)
    tripartition = Tripartition(Part((), (1,)), Part((0,), ()), Part((), (2,)))

    assert np.array_equal(
        s.partitioned_repertoire(Direction.PAST, tripartition),
        np.array([[[0.25, 0.25], [0.25, 0.25]]]))


def test_PARTITION_MECHANISMS_choses_smallest_purview(s):
    mechanism = (1, 2)

    with config.override(PARTITION_MECHANISMS=False):
        effect = s.core_effect(mechanism)
        assert effect.phi == 0.5
        assert effect.purview == (0, 1)

    s.clear_caches()

    # In phi-tie, chose the smaller purview (0,)
    with config.override(PARTITION_MECHANISMS=True):
        effect = s.core_effect(mechanism)
        assert effect.phi == 0.5
=======
def test_PARTITION_MECHANISMS_choses_smallest_purview(s):
    mechanism = (1,)

    with config.override(PARTITION_MECHANISMS=False):
        effect = s.core_effect(mechanism)
        assert effect.phi == 0.25
        assert effect.purview == (0,)

    s._repertoire_cache.clear()

    # In phi-tie, chose the smaller purview ((0,) instead of (0, 2))
    with config.override(PARTITION_MECHANISMS=True):
        effect = s.core_effect(mechanism)
        assert effect.phi == 0.25
>>>>>>> bc0e93e5
        assert effect.purview == (0,)


def test_is_cut(s):
    assert s.is_cut is False
    s = Subsystem(s.network, s.state, s.node_indices, cut=Cut((0,), (1, 2)))
    assert s.is_cut is True


def test_proper_state(subsys_n0n2, subsys_n1n2):
    # state == (1, 0, 0)
    assert subsys_n0n2.proper_state == (1, 0)
    assert subsys_n1n2.proper_state == (0, 0)


def test_apply_cut(s):
    cut = Cut((0, 1), (2,))
    cut_s = s.apply_cut(cut)
    assert s.network == cut_s.network
    assert s.state == cut_s.state
    assert s.node_indices == cut_s.node_indices
    assert np.array_equal(cut_s.tpm, s.tpm)
    assert np.array_equal(cut_s.cm, cut.apply_cut(s.cm))


def test_cut_indices(s, subsys_n1n2):
    assert s.cut_indices == (0, 1, 2)
    assert subsys_n1n2.cut_indices == (1, 2)


def test_specify_elements_with_labels(standard):
    network = Network(standard.tpm, node_labels=('A', 'B', 'C'))
    subsystem = Subsystem(network, (0, 0, 0), ('B', 'C'))
    assert subsystem.node_indices == (1, 2)
    assert tuple(node.label for node in subsystem.nodes) == ('B', 'C')
    assert str(subsystem) == 'Subsystem((B, C))'


def test_indices2labels(s):
    assert s.indices2labels((1, 2)) == ('n1', 'n2')<|MERGE_RESOLUTION|>--- conflicted
+++ resolved
@@ -6,17 +6,10 @@
 import pytest
 
 import example_networks
-<<<<<<< HEAD
-from pyphi import config, exceptions, Network, utils
+from pyphi import config, exceptions, Network
 from pyphi.constants import Direction
 from pyphi.models import Bipartition, Cut, Part, Tripartition
 from pyphi.subsystem import Subsystem, mip_bipartitions, wedge_partitions
-=======
-from pyphi import config, Network, utils, validate
-from pyphi.models import Bipartition, Cut, Part
-
-from pyphi.subsystem import Subsystem, mip_bipartitions
->>>>>>> bc0e93e5
 
 
 @config.override(VALIDATE_SUBSYSTEM_STATES=True)
@@ -160,7 +153,6 @@
     assert set(mip_bipartitions(mechanism, purview, partition_mechanism=True)) == answer
 
 
-<<<<<<< HEAD
 def test_wedge_partitions():
     mechanism, purview = (0,), (1, 2)
     assert set(wedge_partitions(mechanism, purview)) == set([
@@ -209,22 +201,6 @@
     with config.override(PARTITION_MECHANISMS=True):
         effect = s.core_effect(mechanism)
         assert effect.phi == 0.5
-=======
-def test_PARTITION_MECHANISMS_choses_smallest_purview(s):
-    mechanism = (1,)
-
-    with config.override(PARTITION_MECHANISMS=False):
-        effect = s.core_effect(mechanism)
-        assert effect.phi == 0.25
-        assert effect.purview == (0,)
-
-    s._repertoire_cache.clear()
-
-    # In phi-tie, chose the smaller purview ((0,) instead of (0, 2))
-    with config.override(PARTITION_MECHANISMS=True):
-        effect = s.core_effect(mechanism)
-        assert effect.phi == 0.25
->>>>>>> bc0e93e5
         assert effect.purview == (0,)
 
 
